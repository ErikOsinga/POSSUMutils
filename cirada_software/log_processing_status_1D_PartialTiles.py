import argparse
import glob
import ast
from automation import database_queries as db
from possum_pipeline_control import util

"""
Usage: python log_processing_status.py fieldstr sbid tilestr

where tilestr = always a list of 4 tiles e.g. ['8716','8891', '', '']

Log the processing status to Erik's POSSUM status monitor

https://docs.google.com/spreadsheets/d/1_88omfcwplz0dTMnXpCj27x-WSZaSmR-TEsYFmBD43k/edit?gid=1133887512#gid=1133887512

In the Google sheet, either record
    "Completed"            - 1D pipeline completed succesfully. Waiting for human validation
    "Failed"               - pipeline started but failed
    "NotStarted"           - pipeline not started for some reason
"""

def arg_as_list(s):
    v = ast.literal_eval(s)
    if type(v) is not list:
        raise argparse.ArgumentTypeError("Argument \"%s\" is not a list" % (s))
    return v

def check_pipeline_complete(log_file_path):
    with open(log_file_path, 'r') as file:
        log_contents = file.read()
        
    if "Pipeline complete." in log_contents:
        return "Completed"
    else:
        return "Failed"

def update_partial_tile_1d_pipeline(field_ID, tile_numbers, band, status, conn):
    """
    Update the status of the specified tile in the partial_tile_1d_pipeline database table.
    
    Args:
    field_ID (str): The field ID.
    tile_number (str): The tile number to update.
    band (str): The band of the tile.
    status (str): The status to set in the '1d_pipeline' column.
    """
    fieldname = util.get_full_field_name(field_ID, band)
    band_number = util.get_band_number(band)    
    db.update_partial_tile_1d_pipeline_status(fieldname, tile_numbers, band_number, status, conn)
    ## TODO: validation in case all tiles have been completed
     
    # # Find the validation file path
    # psm_val = glob.glob(f"/arc/projects/CIRADA/polarimetry/pipeline_runs/{bxand}/tile{tilenumber}/*validation.html")
    # if len(psm_val) == 1:
    #     psm_val = os.path.basename(psm_val[0])
    #     validation_link = f"https://ws-uv.canfar.net/arc/files/projects/CIRADA/polarimetry/pipeline_runs/{band}/tile{tilenumber}/{psm_val}"
    # elif len(psm_val) > 1:
    #     validation_link = "MultipleHTMLFiles"
    # else:
    #     validation_link = "HTMLFileNotFound"
    # # Update the '3d_val_link' column
    # col_link_letter = gspread.utils.rowcol_to_a1(1, column_names.index('3d_val_link') + 1)[0]
    # tile_sheet.update(range_name=f'{col_link_letter}{tile_index}', values=[[validation_link]])
    # print(f"Updated tile {tilenumber} validation link to {validation_link}")

def tilenumbers_to_tilestr(tilenumbers):
    """
    Parse a list of 4 to a single tilestr
    
    e.g. ['8716','8891', '', '']
    
    becomes "8716+8891"
    """
    tilestr = ("+").join([ t for t in tilenumbers if t != ''])
    return tilestr

if __name__ == "__main__":
    # on p1, token for accessing Erik's google sheets 
    # consider chmod 600 <file> to prevent access
    # check for each row if it is present exactly once, irrespetive of the number of sources
    Google_API_token_psmval = "/home/erik/.ssh/neural-networks--1524580309831-c5c723e2468e.json"

    parser = argparse.ArgumentParser(description="Check pipeline status and update CSV file")
    parser.add_argument(
        "field_ID",
        metavar="field",
        help="Field ID. e.g. 1412-28",
    )
    parser.add_argument(
        "SB_num",
        metavar="SB",
        type=int,
        help="SB number. e.g. 50413",
    )
    parser.add_argument(
        "tilenumbers",
        type=arg_as_list,
        help="A list of 4 tile numbers to process. Empty strings for less tilenumbers. e.g. ['8843','8971','',''] "
    )
    parser.add_argument("band", choices=["943MHz", "1367MHz"], help="The frequency band of the tile")

    parser.add_argument("--psm_val_api_token", type=str, default=Google_API_token_psmval, help="Path to POSSUM validation sheet Google API token JSON file")

    args = parser.parse_args()
    field_ID = args.field_ID
    SB_num = args.SB_num
    tilenumbers = args.tilenumbers
    tilestr = tilenumbers_to_tilestr(tilenumbers)
    band = args.band
    Google_API_token_psmval = args.psm_val_api_token

    # Where to find pipeline outputs
    basedir = f"/arc/projects/CIRADA/polarimetry/pipeline_runs/partial_tiles/{band}"
    basedir = f"{basedir}/{field_ID}/{SB_num}/{tilestr}"
    # e.g. /arc/projects/CIRADA/polarimetry/pipeline_runs/partial_tiles/943MHz/1412-28/50413/8715/

    # Find the POSSUM pipeline log file for the given tilenumber
    log_files = sorted(glob.glob(f"{basedir}/*pipeline_config*_{tilestr}.log"))

    if len(log_files) > 1:
        log_file_path = log_files[-1]

        print("WARNING: Multiple log files found. Please remove failed run log files.")
        print("Taking the last log file")

        # Write the warning to file
        with open(f"{basedir}/log_processing_status.log", "a") as log_file:
            log_file.write("WARNING: Multiple log files found. Taking the last log file.\n")
            log_file.write(f"{log_file_path} \n")

        status = check_pipeline_complete(log_file_path)

    elif len(log_files) < 1:
        status = "NotStarted"
    else:
        log_file_path = log_files[0]
        status = check_pipeline_complete(log_file_path)

    print(f"Tilenumbers {tilestr} status: {status}, band: {band}")

<<<<<<< HEAD
    # Update the POSSUM partial_tile_1d_pipeline database table
    conn = db.get_database_connection(test=False)
    update_partial_tile_1d_pipeline(field_ID, tilenumbers, band, status, conn)
    conn.close()
    
=======
    update_validation_spreadsheet(field_ID, tilenumbers, band, Google_API_token_psmval, status)
>>>>>>> 5f96c7d7
<|MERGE_RESOLUTION|>--- conflicted
+++ resolved
@@ -138,12 +138,8 @@
 
     print(f"Tilenumbers {tilestr} status: {status}, band: {band}")
 
-<<<<<<< HEAD
     # Update the POSSUM partial_tile_1d_pipeline database table
     conn = db.get_database_connection(test=False)
     update_partial_tile_1d_pipeline(field_ID, tilenumbers, band, status, conn)
     conn.close()
-    
-=======
-    update_validation_spreadsheet(field_ID, tilenumbers, band, Google_API_token_psmval, status)
->>>>>>> 5f96c7d7
+    