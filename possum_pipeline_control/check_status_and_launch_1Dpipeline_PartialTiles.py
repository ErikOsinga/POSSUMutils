import os
from vos import Client
import subprocess
import time
from time import sleep
import re
<<<<<<< HEAD
from automation import database_queries as db
import util
=======
import random
from gspread import Cell
from control_1D_pipeline_PartialTiles import get_open_sessions
>>>>>>> c0b4f4ff

"""
Should be executed on p1

Checks POSSUM Partial Tile status (google sheet)if 1D pipeline can be started.

https://docs.google.com/spreadsheets/d/1_88omfcwplz0dTMnXpCj27x-WSZaSmR-TEsYFmBD43k/edit?usp=sharing

Updates the POSSUM tile status (google sheet) to "running" if 1D pipeline is submitted.


A 1D pipeline run can be started if on the sheet called "Partial Tile Pipeline - [centers/edges] - Band [number]":

1. the "SBID" column is not empty (indicating it has been observed), and
2. the "number_sources" column is not empty (indicating the sourcelist has been created)
3. the "1d_pipeline" column is empty (indicating it hasn't been run yet)


Also checks CANFAR directory
/arc/projects/CIRADA/polarimetry/ASKAP/PartialTiles/sourcelists/

for the existence of the input sourcelists.

Cameron is in charge of generating the source lists per partial tile and separately for the centers/edges.

@author: Erik Osinga
"""

def get_results_per_field_sbid_skip_edges(band_number, verbose=False):
    """
    Group the tile_table by 'field_name' and 'sbid' and check the validation condition
    for each group while skipping rows that are considered edge rows.
    
    An edge row is defined as a row where the 'type' column contains
    the substring "crosses projection boundary" (case insensitive).
    
    For the remaining rows within each group, the conditions are met if:
       - all '1d_pipeline_validation' entries are ''
       - all '1d_pipeline' entries are 'Completed'
       
    If after filtering there are no rows remaining in the group, the function returns False for that group.
    
    Args:
        band_number: '1' or '2'
        verbose (bool): If True, print a message for each group.
    
    Returns:
        dict: A dictionary with keys as (field_name, sbid) tuples and boolean values indicating whether 
              the conditions are met for the non-edge rows.
    """
    rows = db.get_observations_non_edge_rows(band_number)
    results = {}

    # Group the table by 'field_name' and 'sbid'
    for row in rows:
        results[(row[0], row[1])] = row[2]
        if verbose:
            status = "all conditions met" if row[2] is True else "conditions not met"
            print(f"Field '{row[0]}', SBID '{row[1]}': after filtering edges, conditions are {status}.")

    return results

def get_results_per_field_sbid(band_number='1', verbose=False):
    """
    Group observation by field name and sbid

    Returns a dict of type {('fieldname','sbid'):boolean}

    If all Partial tiles for a fieldname have been completed boolean=True, otherwise false.
    """
    # Group the table by 'field_name' and 'sbid'
    results = db.get_observations_with_complete_partial_tiles(band_number)
    field_sbid_dict = {}
    for row in results:
        field_sbid_dict[(row[0], row[1])] = row[2]
        if verbose:
            status = "all conditions met" if row[2] is True else "conditions not met"
            print(f"""Field '{row[0]}', SBID '{row[1]}' has 1d_pipeline_validation=''
                  and 1d_pipeline='{status}'.""")
    return field_sbid_dict

def remove_prefix(field_name):
    """
    Remove the prefix "EMU_" or "WALLABY_" from the field name.
    
    e.g. 
    s = tile_table['field_name'][1935]
    print(s) # output will be 'EMU_2108-09A'
    s = remove_prefix(s)
    print(s)  # Output will be '2108-09A'
    """
    # The regex looks for either "EMU_" or "WALLABY_" at the beginning of the string
    return re.sub(r'^(EMU_|WALLABY_)', '', field_name)

def get_tiles_for_pipeline_run(band_number):
    """
    Get a list of tile numbers that should be ready to be processed by the 1D pipeline 
    
    i.e.  'SBID' column is not empty, 'number_sources' is not empty, and '1d_pipeline' column is empty
    
    Args:
    band_number (int): The band number (1 or 2) to check.

    Returns:
    list: A list of tile numbers that satisfy the conditions.
    """
    # Find the tiles that satisfy the conditions
    # (i.e. has an SBID and not yet a '1d_pipeline' status)
    rows = db.get_partial_tiles_for_1d_pipeline_run(band_number)
    fields_to_run, SBids_to_run = [],[]
    tile1_to_run, tile2_to_run, tile3_to_run, tile4_to_run = [],[],[],[]
    for row in rows:
        fields_to_run.append(remove_prefix(row[0]))
        SBids_to_run.append(row[1])
        tile1_to_run.append(row[2])
        tile2_to_run.append(row[3])
        tile3_to_run.append(row[4])
        tile4_to_run.append(row[5])

    # Also find fields that have all partial tiles completed, but validation plot not yet made
    results_grouped = get_results_per_field_sbid(band_number)
    # return only a list of (fieldnames,sbid) pairs for which we can start a validation job
    can_make_validation = [key for (key,value) in results_grouped.items() if value]

    # Also find fields that have all partial tiles completed except edge cases, and validation plot not yet made
    results_grouped_plus_edges = get_results_per_field_sbid_skip_edges(band_number)
    can_make_val_if_skip_edges = [ key for (key,value) in results_grouped_plus_edges.items() if value]
    # remove the ones from the edges list if already in the full list
    # so this list contains only the projection boundary cases
    can_make_val_if_skip_edges = set(can_make_val_if_skip_edges) - set(can_make_validation)

    return fields_to_run, tile1_to_run, tile2_to_run, tile3_to_run, tile4_to_run, SBids_to_run, can_make_validation, can_make_val_if_skip_edges

def get_canfar_sourcelists(band_number, local_file="./sourcelist_canfar.txt"):
    client = Client()
    # force=True to not use cache
    # assumes directory structure doesnt change and symlinks are created
    print("Getting sourcelists from CANFAR...")
    
    # Check if cache file exists and is less than a day old
    if os.path.exists(local_file):
        file_mod_time = os.path.getmtime(local_file)
        if (time.time() - file_mod_time) < 86400:  # 86400 seconds = 1 day
            print(f"Reading sourcelists from local file cache: {local_file}")
            with open(local_file, "r") as f:
                canfar_sourcelists = f.read().splitlines()
            return canfar_sourcelists

    if band_number == 1:
        # canfar_sourcelists = client.listdir("vos://cadc.nrc.ca~arc/projects/CIRADA/polarimetry/ASKAP/PartialTiles/sourcelists/",force=True)
        # disabled above command due to issue with client.listdir for many files https://github.com/opencadc/vostools/issues/228
        
        cmd = "vls vos://cadc.nrc.ca~arc/projects/CIRADA/polarimetry/ASKAP/PartialTiles/sourcelists/"
        result = subprocess.run(cmd, shell=True, text=True, capture_output=True)
        if result.returncode == 0:
            output = result.stdout
            canfar_sourcelists = output.splitlines()
        else:
            print("Error running command. Perhaps CANFAR is down?")
            raise ValueError(f"Error running command: {cmd}\n{result.stderr}")

    elif band_number == 2:
        # TODO
        raise NotImplementedError("TODO")
        canfar_sourcelists = client.listdir("vos://cadc.nrc.ca~arc/projects/CIRADA/polarimetry/ASKAP/Tiles/1367MHz/",force=True)
    else:
        raise ValueError(f"Band number {band_number} not defined")
    
    # Save the results to the local cache file for future use
    with open(local_file, "w") as f:
        f.write("\n".join(canfar_sourcelists))
    
    return canfar_sourcelists

def field_from_sourcelist_string(srclist_str):
    """
    Extract field ID from sourcelist string

    e.g. 

    selavy-image.i.EMU_1441+04B.SB59835.cont.taylor.0.restored.conv.components.xml

    returns 

    1441+04B
    """
    field_ID = srclist_str.split(".")[2]  # Extract the field ID from the sourcelist string
    # Remove the prefix "EMU_" or "WALLABY_"
    field_ID = remove_prefix(field_ID)

    if "EMU" in srclist_str:
        pass
    elif "WALLABY" in srclist_str:
        pass
    else:
        field_ID = None
        print(f"Warning, could not find field_ID for sourcelist {srclist_str}")
    
    return field_ID

def launch_pipeline(field_ID, tilenumbers, SBid, band):
    """
    # Launch the appropriate 1D pipeline script based on the band

    field_ID    -- str/int         -- 7 char fieldID, e.g. 1412-28
    tilenumbers -- list of str/int -- list of up to 4 tile numbers: a tile number is a 4 or 5 digit tilenumber, e.g. 8972, if no number it's an empty string '' 
    SBid        -- str/int         -- 5 (?) digit SBid, e.g. 50413
    band        -- str             -- '943MHz' or '1367MHz' for Band 1 or Band 2

    """
    if band == "943MHz":
        command = ["python", "launch_1Dpipeline_PartialTiles_band1.py", str(field_ID), str(tilenumbers), str(SBid)]
    elif band == "1367MHz":
        command = ["python", "launch_1Dpipeline_PartialTiles_band2.py", str(field_ID), str(tilenumbers), str(SBid)]
        command = ""
        raise NotImplementedError("TODO: Temporarily disabled launching band 2 because need to write that run script")
    else:
        raise ValueError(f"Unknown band: {band}")

    print(f"Running command: {' '.join(command)}")
    subprocess.run(command, check=True)

def launch_pipeline_summary(field_ID, SBid, band):
    """
    # Launch the appropriate 1D pipeline summary script based on the band

    field_ID    -- str/int         -- 7 char fieldID, e.g. 1412-28
    SBid        -- str/int         -- 5 (?) digit SBid, e.g. 50413
    band        -- str             -- '943MHz' or '1367MHz' for Band 1 or Band 2

    """
    if band == "943MHz":
        command = ["python", "launch_1Dpipeline_PartialTiles_band1_pre_or_post.py", str(field_ID), str(SBid), "post"]
    elif band == "1367MHz":
        command = ["python", "launch_1Dpipeline_PartialTiles_band2_pre_or_post.py", str(field_ID), str(SBid), "post"]
        command = ""
        raise NotImplementedError("TODO: Temporarily disabled launching band 2 because need to write that run script")
    else:
        raise ValueError(f"Unknown band: {band}")

    print(f"Running command: {' '.join(command)}")
    subprocess.run(command, check=True)    

<<<<<<< HEAD
=======
def safe_update_cells(sheet, cells, max_retries=5):
    for attempt in range(max_retries):
        try:
            sheet.update_cells(cells)
            return True
        except Exception as e:
            # Check for rate limit error
            if "429" in str(e):
                sleep_time = (2 ** attempt) + random.uniform(0, 1)
                print(f"Rate limit hit; retrying in {sleep_time:.2f} seconds...")
                sleep(sleep_time)
            else:
                raise e
    return False

def update_status(field_ID, tile_numbers, SBid, band, Google_API_token, status, status_column='1d_pipeline'):
    """
    Update the status of the specified partial tile or all rows for a given field_name and sbid in the Google Sheet.

    A Partial Tile is uniquely defined by field_ID + sbid + tile_number.
    If tile_numbers is None, update all rows that match the field_ID and sbid.
    
    Args:
        field_ID (str): The field_ID to update, e.g. "1412-28".
        tile_numbers (list[str|int]|None): List of up to 4 tile numbers, or None to update all matching rows.
        band (str): The band of the tile.
        Google_API_token (str): The path to the Google API token JSON file.
        status (str): The status to set in the specified column.
        status_column (str): The column to update in the sheet. Defaults to '1d_pipeline'.
    """
    print("Updating partial tile status in the POSSUM pipeline validation sheet.")

    # Authenticate and grab the spreadsheet
    gc = gspread.service_account(filename=Google_API_token)
    ps = gc.open_by_url('https://docs.google.com/spreadsheets/d/1_88omfcwplz0dTMnXpCj27x-WSZaSmR-TEsYFmBD43k')
    
    # Select the worksheet for the given band number
    band_number = '1' if band == '943MHz' else '2'
    tile_sheet = ps.worksheet(f'Partial Tile Pipeline - regions - Band {band_number}')
    tile_data = tile_sheet.get_all_values()
    column_names = tile_data[0]
    # at.Table is assumed to create a structured table from the data.
    tile_table = at.Table(np.array(tile_data)[1:], names=column_names)
    
    # Build field name prefix and the full field name
    fieldname = "EMU_" if band == '943MHz' else 'WALLABY_'
    full_field_name = f"{fieldname}{field_ID}"
    
    # Determine the index (1-based) for the column to update
    col_index = column_names.index(status_column) + 1

    if tile_numbers is None:
        # Update all rows matching field_name and sbid
        rows_to_update = [
            idx + 2  # +2: one for header and converting to 1-based indexing for gspread
            for idx, row in enumerate(tile_table)
            if row['field_name'] == full_field_name and row['sbid'] == str(SBid)
        ]
        if rows_to_update:
            col_letter = gspread.utils.rowcol_to_a1(1, col_index)[0]

            # build exactly one Cell per row
            cells = [Cell(r, col_index, status) for r in rows_to_update]

            # Update the cells in the specified column for all matching rows
            if safe_update_cells(tile_sheet, cells):
                print(f"Updated all {len(rows_to_update)} rows for field {full_field_name} and SBID {SBid} to status '{status}' in '{status_column}' column.")
            else:
                print("Failed to update cells after multiple retries.")
        else:
            print(f"No rows found for field {full_field_name} and SBID {SBid}.")
    else:
        # Update one specific row based on provided tile_numbers
        t1, t2, t3, t4 = tile_numbers
        tile_index = None
        for idx, row in enumerate(tile_table):
            if (row['tile1'] == str(t1)
                and row['tile2'] == str(t2)
                and row['tile3'] == str(t3)
                and row['tile4'] == str(t4)
                and row['field_name'] == full_field_name
                and row['sbid'] == str(SBid)):
                tile_index = idx + 2  # Adjust index for header and 1-based indexing
                break
        if tile_index is not None:
            cell = tile_sheet.cell(tile_index, col_index)
            cell.value = status
            if safe_update_cells(tile_sheet, [cell]):
                cell_address = gspread.utils.rowcol_to_a1(tile_index, col_index)
                print(f"Updated row {cell_address} with tiles {tile_numbers} to status '{status}' in '{status_column}' column.")
            else:
                print("Failed to update the cell after multiple retries.")
        else:
            print(f"Field {full_field_name} with tiles {tile_numbers} not found in the sheet.")

def check_predl_job_running_with_sbid(SBnumber: str) -> bool:
    """
    Check if a pre-dl job is already running on CANFAR for the given SBnumber.
    Returns True if a job is running or pending, False otherwise.
    """
    df_sessions = get_open_sessions()
    # corresponds to jobname as set in launch_1Dpipeline_PartialTiles_band1_pre_or_post.py
    jobname = f"pre-dl-{SBnumber}"
    if df_sessions[df_sessions['status'] == 'Running']['name'].str.contains(jobname).any() or df_sessions[df_sessions['status'] == 'Pending']['name'].str.contains(jobname).any():
        return True
    else:
        return False


>>>>>>> c0b4f4ff
def launch_band1_1Dpipeline():
    """
    Launch a headless job to CANFAR for a 1D pipeline Partial Tile
    """
    band = "943MHz"
<<<<<<< HEAD

    # Check google sheet for band 1 tiles that have been ingested into CADC
    # (and thus available on CANFAR) but not yet processed with 3D pipeline
    field_IDs, tile1, tile2, tile3, tile4, SBids, fields_to_validate, field_to_validate_boundaryissues = get_tiles_for_pipeline_run(band_number=1)
=======
    # on p1, token for accessing Erik's google sheets 
    # consider chmod 600 <file> to prevent access
    Google_API_token = "/home/erik/.ssh/neural-networks--1524580309831-c5c723e2468e.json"
    
    # Get a list of tile numbers that should be ready to be processed by the 1D pipeline according to Erik's sheet.
    # i.e.  'SBID' column is not empty, 'number_sources' is not empty, and '1d_pipeline' column is empty
    field_IDs, tile1, tile2, tile3, tile4, SBids, fields_to_validate, field_to_validate_boundaryissues = get_tiles_for_pipeline_run(band_number=1, Google_API_token=Google_API_token)
>>>>>>> c0b4f4ff
    assert len(tile1) == len(tile2) == len(tile3) == len(tile4), "Need to have 4 tile columns in google sheet. Even if row can be empty."
    # list of full sourcelist filenames
    canfar_sourcelists = get_canfar_sourcelists(band_number=1)
    # canfar_sourcelists = ['selavy-image.i.EMU_0314-46.SB59159.cont.taylor.0.restored.conv.components.15sig.xml',
    #                       'selavy-image.i.EMU_0052-37.SB46971.cont.taylor.0.restored.conv.components.15sig.xml',
    #                       'selavy-image.i.EMU_1227-69.SB61103.cont.taylor.0.restored.conv.components.15sig.xml',
    #                       ]
    # list of only the field IDs e.g. "1428-12"
    sourcelist_fieldIDs = [field_from_sourcelist_string(srl) for srl in canfar_sourcelists]
    sleep(1) # google sheet shenanigans

    assert len(field_IDs) == len(tile1) == len(SBids) # need fieldID, up to 4 tileIDs and SBID to define what to run

    band_number = util.get_band_number(band)
    # First launch ALL 1D pipeline summary plot jobs if any fields are fully finished
    if len(fields_to_validate) > 0:
        print(f"Found {len(fields_to_validate)} fields that are fully finshed: {fields_to_validate}\n")

        for (field, sbid) in fields_to_validate:
            print(f"Launching job to create summary plot for field {field} with sbid {sbid}")
            
            field = remove_prefix(field)

            launch_pipeline_summary(field, sbid, band)

            # Update the status of the '1d_pipeline_validation' column to "Running" regardless of tile number
            db.update_1d_pipeline_validation_status(field, sbid, band_number, "Running")

    if len(field_to_validate_boundaryissues) > 0:
        print(f"Found {len(field_to_validate_boundaryissues)} fields that are partially finished (except projection boundaries): {field_to_validate_boundaryissues}\n")

        for (field, sbid) in field_to_validate_boundaryissues:
            print(f"Launching job to create summary plot for field {field} with sbid {sbid} (skipping edges)")
            
            field = remove_prefix(field)

            launch_pipeline_summary(field, sbid, band)

            # Update the status of the '1d_pipeline_validation' column to "Running" regardless of tile number
            db.update_1d_pipeline_validation_status(field, sbid, band_number, "Running")


    if len(field_IDs) > 0:
        print(f"Found {len(field_IDs)} partial tile runs in Band 1 ready to be processed with 1D pipeline")
        print(f"On CANFAR, found {len(sourcelist_fieldIDs)} sourcelists for Band 1")

        # if len(field_IDs) > len(sourcelist_fieldIDs):
        tiles_ready_but_not_canfar = set(field_IDs) - set(sourcelist_fieldIDs)
        print(f"Field IDs ready according to the sheet but sourcelist not on CANFAR: {tiles_ready_but_not_canfar}")
        # else:
        tiles_canfar_not_ready = set(sourcelist_fieldIDs) - set(field_IDs)
        # print(f"Field ID sourcelists on CANFAR but not ready to run: {tiles_canfar_not_ready}")

        fields_on_both = set(field_IDs) & set(sourcelist_fieldIDs)
        # print(f"Fields ready on both CADC and CANFAR: {tiles_on_both}")
        print(f"Number of fields ready according to the sheet and available on CANFAR: {len(fields_on_both)}")

        if fields_on_both:
            # Launch the first field_ID that has a sourcelist (assumes this script will be called many times)
            for i in range(len(field_IDs)):
                field_ID = field_IDs[i]
                t1 = tile1[i]
                t2 = tile2[i]
                t3 = tile3[i]
                t4 = tile4[i]
                tilenumbers = [t1, t2, t3, t4] # up to four tilenumbers, or less with '' (empty strings)
                SBid = SBids[i]
                if field_ID not in fields_on_both:
                    print(f"Skipping {field_ID} as it doesnt have a sourcelist on CANFAR")
                    continue
                else:

                    # Can launch this job, if there isn't a pre-dl job running for this SBID
                    # (we dont want to overload CANFAR with too many download jobs)
                    predl_job_running = check_predl_job_running_with_sbid(SBid)
                    
                    if predl_job_running:
                        print(f"A pre-dl job is already running for SBID {SBid}. Skipping launching this job for field {field_ID} covering partial tiles {tilenumbers}.")
                        continue

                    print(f"\nLaunching headless job for 1D pipeline for field {field_ID} observed in SBid {SBid} covering partial tiles {tilenumbers} ")

                    # Launch the pipeline
                    launch_pipeline(field_ID, tilenumbers, SBid, band)
                    
                    # Update the status to "Running"
                    db.update_partial_tile_1d_pipeline_status(field_ID, tilenumbers, band_number, "Running")

                    break
            
        else:
            print("No tiles are available on both CADC and CANFAR.")
    else:
        print("Found no tiles ready to be processed. Either all are done, or a pre-dl job is already running.")

if __name__ == "__main__":
    launch_band1_1Dpipeline()<|MERGE_RESOLUTION|>--- conflicted
+++ resolved
@@ -4,14 +4,9 @@
 import time
 from time import sleep
 import re
-<<<<<<< HEAD
 from automation import database_queries as db
 import util
-=======
-import random
-from gspread import Cell
 from control_1D_pipeline_PartialTiles import get_open_sessions
->>>>>>> c0b4f4ff
 
 """
 Should be executed on p1
@@ -255,103 +250,6 @@
     print(f"Running command: {' '.join(command)}")
     subprocess.run(command, check=True)    
 
-<<<<<<< HEAD
-=======
-def safe_update_cells(sheet, cells, max_retries=5):
-    for attempt in range(max_retries):
-        try:
-            sheet.update_cells(cells)
-            return True
-        except Exception as e:
-            # Check for rate limit error
-            if "429" in str(e):
-                sleep_time = (2 ** attempt) + random.uniform(0, 1)
-                print(f"Rate limit hit; retrying in {sleep_time:.2f} seconds...")
-                sleep(sleep_time)
-            else:
-                raise e
-    return False
-
-def update_status(field_ID, tile_numbers, SBid, band, Google_API_token, status, status_column='1d_pipeline'):
-    """
-    Update the status of the specified partial tile or all rows for a given field_name and sbid in the Google Sheet.
-
-    A Partial Tile is uniquely defined by field_ID + sbid + tile_number.
-    If tile_numbers is None, update all rows that match the field_ID and sbid.
-    
-    Args:
-        field_ID (str): The field_ID to update, e.g. "1412-28".
-        tile_numbers (list[str|int]|None): List of up to 4 tile numbers, or None to update all matching rows.
-        band (str): The band of the tile.
-        Google_API_token (str): The path to the Google API token JSON file.
-        status (str): The status to set in the specified column.
-        status_column (str): The column to update in the sheet. Defaults to '1d_pipeline'.
-    """
-    print("Updating partial tile status in the POSSUM pipeline validation sheet.")
-
-    # Authenticate and grab the spreadsheet
-    gc = gspread.service_account(filename=Google_API_token)
-    ps = gc.open_by_url('https://docs.google.com/spreadsheets/d/1_88omfcwplz0dTMnXpCj27x-WSZaSmR-TEsYFmBD43k')
-    
-    # Select the worksheet for the given band number
-    band_number = '1' if band == '943MHz' else '2'
-    tile_sheet = ps.worksheet(f'Partial Tile Pipeline - regions - Band {band_number}')
-    tile_data = tile_sheet.get_all_values()
-    column_names = tile_data[0]
-    # at.Table is assumed to create a structured table from the data.
-    tile_table = at.Table(np.array(tile_data)[1:], names=column_names)
-    
-    # Build field name prefix and the full field name
-    fieldname = "EMU_" if band == '943MHz' else 'WALLABY_'
-    full_field_name = f"{fieldname}{field_ID}"
-    
-    # Determine the index (1-based) for the column to update
-    col_index = column_names.index(status_column) + 1
-
-    if tile_numbers is None:
-        # Update all rows matching field_name and sbid
-        rows_to_update = [
-            idx + 2  # +2: one for header and converting to 1-based indexing for gspread
-            for idx, row in enumerate(tile_table)
-            if row['field_name'] == full_field_name and row['sbid'] == str(SBid)
-        ]
-        if rows_to_update:
-            col_letter = gspread.utils.rowcol_to_a1(1, col_index)[0]
-
-            # build exactly one Cell per row
-            cells = [Cell(r, col_index, status) for r in rows_to_update]
-
-            # Update the cells in the specified column for all matching rows
-            if safe_update_cells(tile_sheet, cells):
-                print(f"Updated all {len(rows_to_update)} rows for field {full_field_name} and SBID {SBid} to status '{status}' in '{status_column}' column.")
-            else:
-                print("Failed to update cells after multiple retries.")
-        else:
-            print(f"No rows found for field {full_field_name} and SBID {SBid}.")
-    else:
-        # Update one specific row based on provided tile_numbers
-        t1, t2, t3, t4 = tile_numbers
-        tile_index = None
-        for idx, row in enumerate(tile_table):
-            if (row['tile1'] == str(t1)
-                and row['tile2'] == str(t2)
-                and row['tile3'] == str(t3)
-                and row['tile4'] == str(t4)
-                and row['field_name'] == full_field_name
-                and row['sbid'] == str(SBid)):
-                tile_index = idx + 2  # Adjust index for header and 1-based indexing
-                break
-        if tile_index is not None:
-            cell = tile_sheet.cell(tile_index, col_index)
-            cell.value = status
-            if safe_update_cells(tile_sheet, [cell]):
-                cell_address = gspread.utils.rowcol_to_a1(tile_index, col_index)
-                print(f"Updated row {cell_address} with tiles {tile_numbers} to status '{status}' in '{status_column}' column.")
-            else:
-                print("Failed to update the cell after multiple retries.")
-        else:
-            print(f"Field {full_field_name} with tiles {tile_numbers} not found in the sheet.")
-
 def check_predl_job_running_with_sbid(SBnumber: str) -> bool:
     """
     Check if a pre-dl job is already running on CANFAR for the given SBnumber.
@@ -366,18 +264,11 @@
         return False
 
 
->>>>>>> c0b4f4ff
 def launch_band1_1Dpipeline():
     """
     Launch a headless job to CANFAR for a 1D pipeline Partial Tile
     """
     band = "943MHz"
-<<<<<<< HEAD
-
-    # Check google sheet for band 1 tiles that have been ingested into CADC
-    # (and thus available on CANFAR) but not yet processed with 3D pipeline
-    field_IDs, tile1, tile2, tile3, tile4, SBids, fields_to_validate, field_to_validate_boundaryissues = get_tiles_for_pipeline_run(band_number=1)
-=======
     # on p1, token for accessing Erik's google sheets 
     # consider chmod 600 <file> to prevent access
     Google_API_token = "/home/erik/.ssh/neural-networks--1524580309831-c5c723e2468e.json"
@@ -385,7 +276,6 @@
     # Get a list of tile numbers that should be ready to be processed by the 1D pipeline according to Erik's sheet.
     # i.e.  'SBID' column is not empty, 'number_sources' is not empty, and '1d_pipeline' column is empty
     field_IDs, tile1, tile2, tile3, tile4, SBids, fields_to_validate, field_to_validate_boundaryissues = get_tiles_for_pipeline_run(band_number=1, Google_API_token=Google_API_token)
->>>>>>> c0b4f4ff
     assert len(tile1) == len(tile2) == len(tile3) == len(tile4), "Need to have 4 tile columns in google sheet. Even if row can be empty."
     # list of full sourcelist filenames
     canfar_sourcelists = get_canfar_sourcelists(band_number=1)
