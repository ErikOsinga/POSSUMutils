#!/usr/bin/env python
import sys
import os
<<<<<<< HEAD
from dotenv import load_dotenv
=======
import argparse
>>>>>>> 5f96c7d7
import gspread
import numpy as np
import subprocess
import astropy.table as at
import re
import pandas as pd
import matplotlib.pyplot as plt
import matplotlib.dates as mdates
import matplotlib.ticker as ticker
import time
from datetime import datetime
sys.path.append('../cirada_software/') # to import update_status_spreadsheet
from log_processing_status_1D_PartialTiles_summary import update_status_spreadsheet # type: ignore  # noqa: F401

"""
Run "check_status_and_launch_1Dpipeline_PartialTiles.py 'pre' " based on Camerons' POSSUM Pipeline Status google sheet.
That will download the tiles in a CANFAR job and populate the google sheet.

"""

def get_ready_fields(band):
    """
    Connects to the POSSUM Status Monitor Google Sheet and returns a sub-table
    containing only the rows where the 'sbid' and 'aus_src' fields are not empty and 'single_SB_1D_pipeline' is empty.
    
    Uses the following Google API token on p1:
        /home/erik/.ssh/psm_gspread_token.json
    
    And the sheet URL:
        https://docs.google.com/spreadsheets/d/1sWCtxSSzTwjYjhxr1_KVLWG2AnrHwSJf_RWQow7wbH0
    
    The worksheet is selected based on the band:
        '1' if band == '943MHz', otherwise '2'.
    """
<<<<<<< HEAD
    # POSSUM Status Monitor
    Google_API_token = os.getenv('POSSUM_STATUS_TOKEN')
=======
>>>>>>> 5f96c7d7
    # Authenticate and grab the spreadsheet
    gc = gspread.service_account(filename=Google_API_token)
    ps = gc.open_by_url(os.getenv('POSSUM_STATUS_SHEET'))
    
    # Select the worksheet for the given band number
    band_number = '1' if band == '943MHz' else '2'
    tile_sheet = ps.worksheet(f'Survey Fields - Band {band_number}')
    tile_data = tile_sheet.get_all_values()
    column_names = tile_data[0]
    tile_table = at.Table(np.array(tile_data)[1:], names=column_names)
    
    # Find all rows that have "sbid" not empty and "aus_src" not empty and 'single_SB_1D_pipeline' empty
    mask = (tile_table['sbid'] != '') & (tile_table['aus_src'] != '') & (tile_table['single_SB_1D_pipeline'] == '')
    ready_table = tile_table[mask]
    return ready_table, tile_table

def launch_pipeline_command(fieldname, SBID):
    """
    Launches the 1D pipeline pre-or-post script for a given field and SBID.
    
    The command executed is:
        python launch_1Dpipeline_PartialTiles_band1_pre_or_post.py {fieldname} {SBID} pre
    """
    command = f"python launch_1Dpipeline_PartialTiles_band1_pre_or_post.py {fieldname} {SBID} pre"
    print(f"Executing command: {command}")
    subprocess.run(command, shell=True, check=True)

<<<<<<< HEAD
=======
def check_validation_sheet_integrity(band_number=1, verbose=False):
    """
    Check if each field+sbid+tile combination is present in the sheet exactly once. 
    This should be the case, but sometimes I have seen identical rows with different 'number_sources'
     
    """
    # grab google sheet POSSUM validation


    # Authenticate and grab the spreadsheet
    gc = gspread.service_account(filename=Google_API_token_psmval)
    # "POSSUM Pipeline Validation" sheet (maintained by Erik)
    ps = gc.open_by_url('https://docs.google.com/spreadsheets/d/1_88omfcwplz0dTMnXpCj27x-WSZaSmR-TEsYFmBD43k')

    # Select the worksheet for the given band number
    tile_sheet = ps.worksheet(f'Partial Tile Pipeline - regions - Band {band_number}')
    tile_data = tile_sheet.get_all_values()
    column_names = tile_data[0]
    tile_table = at.Table(np.array(tile_data)[1:], names=column_names)

    sheet_is_ok = True
    for i, row in enumerate(tile_table):
        field_name, sbid, tile1, tile2, tile3, tile4, region_type, num_sources, pstatus, vstatus = row
        mask = (tile_table['field_name'] == field_name) & (tile_table['sbid'] == sbid) & \
                (tile_table['tile1'] == tile1) & (tile_table['tile2'] == tile2) & \
                (tile_table['tile3'] == tile3) & (tile_table['tile4'] == tile4) & \
                (tile_table['type'] == region_type) # & (tile_table['number_sources'] == num_sources)
        
        if np.sum(mask) == 1:
            continue
        elif np.sum(mask) == 0:
            print(f"row index={i} not found in google sheet") # shouldnt happpen
            sheet_is_ok = False
        else:
            print(f"Found row index={i} multiple times in Google Sheet. In location (index) {np.where(mask)[0]}")
            sheet_is_ok = False
            # raise ValueError(f"Somehow found this row multiple times in Google Sheet, check rows {np.where(mask)[0]}")
    
    if sheet_is_ok:
        print("Google Sheet is OK. No duplicate rows found.")
    else:
        print("Google Sheet is NOT OK. Duplicate rows found.")

>>>>>>> 5f96c7d7
def extract_date(entry):
    # Remove extra whitespace
    entry = entry.strip()
    # Use regex to match the exact pattern "PartialTiles(BI) - YYYY-MM-DD"
    # This regex allows for optional whitespace around the hyphen
    match = re.match(r'^PartialTiles(?:BI)?\s*-\s*(\d{4}-\d{2}-\d{2})$', entry)

    if match:
        return match.group(1)
    else:
        return np.nan
    
def create_progress_plot(full_table):
    """ to be run on p1

    Create progress plots for the 1D pipeline:
     - A scatter plot per field.
     - A cumulative plot showing the total number of fields processed vs. date.
    """
    # how many SBids are observed
    n_total_observed = np.sum(full_table['sbid'] != '')

    # Remove rows where the "validated" column contains "REJECTED"
    full_table = full_table[['REJECTED' not in str(val).upper() for val in full_table['validated']]]

    # Remove rows where the row is equal to ''
    full_table = full_table[[not all(str(val).strip() == '' for val in row) for row in full_table['validated']]]

    # Extract validated times
    valid_times = [datetime.strptime(t, '%Y-%m-%d') 
                   for t in full_table['validated'] 
                   if pd.notna(t)]

    # Extract finish times using helper
    full_table['pipeline_finish_time'] = [extract_date(x) for x in full_table['single_SB_1D_pipeline']]
    
    # Remove rows where pipeline_finish_time is NaN
    # Note: If extract_date returns np.nan for invalid entries, use pd.isna to filter
    full_table = full_table[(full_table['pipeline_finish_time'] != 'nan')]
    
    # Convert finish times to datetime objects
    times = [datetime.strptime(t, '%Y-%m-%d') for t in full_table['pipeline_finish_time']]
    
    # ----------------------------
    # 1. Per-field Scatter Plot
    # ----------------------------
    plt.figure(figsize=(10, 6))
    plt.scatter(times, full_table['name'], c='blue', alpha=0.5)
    plt.gca().xaxis.set_major_formatter(mdates.DateFormatter('%Y-%m-%d'))
    plt.gca().xaxis.set_major_locator(mdates.DayLocator())
    plt.title('1D Pipeline Progress')
    plt.xlabel('Finish Time')
    plt.ylabel('Field Name')
    plt.xticks(rotation=45)
    plt.tight_layout()
    plt.grid()
    plt.savefig('./plots/1D_pipeline_progress_per_field.png')
    plt.show()
    plt.close()
    
    # ----------------------------
    # 2. Cumulative Progress Plot
    # ----------------------------
    # Create a DataFrame with the finish times
    df = pd.DataFrame({'date': times})
    # Normalize dates to midnight (in case there are time differences)
    df['date'] = pd.to_datetime(df['date']).dt.normalize()
    # Count how many fields were processed each day
    daily_counts = df.groupby('date').size().sort_index()
    # Calculate the cumulative sum of fields processed over time
    cumulative_counts = daily_counts.cumsum()
    
    plt.figure(figsize=(10, 6))
    plt.plot(cumulative_counts.index, cumulative_counts.values, marker='o', linestyle='-')
    plt.gca().xaxis.set_major_formatter(mdates.DateFormatter('%Y-%m-%d'))
    plt.gca().xaxis.set_major_locator(mdates.DayLocator())
    plt.title(f'Cumulative 1D Pipeline Progress as of {datetime.now().strftime("%Y-%m-%d")}')
    plt.xlabel('Date')
    plt.ylabel('Cumulative Fields Processed')
    plt.xticks(rotation=45)
    plt.tight_layout()
    plt.grid()
    plt.savefig('./plots/1D_pipeline_progress_cumulative.png')
    plt.show()
    plt.close()

    # ----------------------------
    # 3. Fields vs Days Since Start Plot
    # ----------------------------
    # compute days since first processed field
    start_date = cumulative_counts.index.min()
    days_since_start = (cumulative_counts.index - start_date).days
    counts = cumulative_counts.values

    # estimate remaining days to reach n_total_observed fields
    elapsed = days_since_start[-1]
    processed = counts[-1]
    rate_per_day = processed / elapsed if elapsed > 0 else np.nan
    days_left = (n_total_observed - processed) / rate_per_day if rate_per_day and rate_per_day > 0 else np.nan

    plt.figure(figsize=(10, 6))
    plt.plot(days_since_start, counts, marker='o', linestyle='-')
    plt.title(f'Fields Processed vs Days Since {start_date:%Y-%m-%d}')
    plt.xlabel('Days Since Start')
    plt.ylabel('Cumulative Fields Processed')
    # plt.xticks(days_since_start)
    ax = plt.gca()
    ax.xaxis.set_major_locator(ticker.MultipleLocator(5))
    plt.tight_layout()
    plt.grid()

    # annotate estimated days left
    txt = f'~{days_left:.1f} days left to reach {n_total_observed} fields'
    plt.gca().text(0.05, 0.95, txt, transform=plt.gca().transAxes, va='top')

    plt.savefig('./plots/fields_vs_days_since_start.png')
    plt.show()
    plt.close()


    # ----------------------------
    # 4. Validated vs Observing Start Plot
    # ----------------------------

    # Determine observing start date
    obs_start = min(valid_times)

    # Build cumulative counts for validated
    df_val = pd.DataFrame({'date': valid_times})
    df_val['date'] = pd.to_datetime(df_val['date']).dt.normalize()
    daily_val = df_val.groupby('date').size().sort_index()
    cum_val = daily_val.cumsum()

    # Compute days since observing start for both series
    days_val = (cum_val.index - obs_start).days
    days_proc_obs = (cumulative_counts.index - obs_start).days
    proc_counts = cumulative_counts.values
    val_counts = cum_val.values

    # Plot both processed and validated vs days since observing start
    plt.figure(figsize=(10, 6))
    plt.plot(days_proc_obs, proc_counts, marker='o', linestyle='-', label='Processed')
    plt.plot(days_val, val_counts,  marker='s', linestyle='--', label='Validated')
    ax = plt.gca()

    # --- Linear fits & intersection (full-range) ---
    slope_proc, intercept_proc = np.polyfit(days_proc_obs, proc_counts, 1)
    slope_val,  intercept_val  = np.polyfit(days_val,       val_counts,  1)

    if slope_proc != slope_val:
        x_int_full = (intercept_val - intercept_proc) / (slope_proc - slope_val)
        days_left_full = x_int_full - days_proc_obs[-1]
    else:
        x_int_full = np.nan
        days_left_full = np.nan

    # Extrapolate both lines out to intersection (full-range)
    x_ext_full = np.arange(0, int(np.ceil(x_int_full)) + 1) if np.isfinite(x_int_full) else np.arange(0, max(days_proc_obs.max(), days_val.max()) + 1)
    y_ext_val_full = slope_val  * x_ext_full + intercept_val

    # only start processing line after processing actually started (full-range)
    startday = days_proc_obs[0]
    x_ext_proc_full = np.arange(startday, x_ext_full[-1] + 1)
    y_ext_proc_full = slope_proc * x_ext_proc_full + intercept_proc

    plt.plot(x_ext_proc_full, y_ext_proc_full, linestyle=':', label='Proc trend')
    plt.plot(x_ext_full,      y_ext_val_full,  linestyle=':', label='Val trend')

    # --- 60-day window trends & intersection ---
    latest_date = max(cumulative_counts.index.max(), cum_val.index.max())
    cutoff_60d = latest_date - pd.Timedelta(days=60)

    # recent processed
    recent_proc = cumulative_counts[cumulative_counts.index >= cutoff_60d]
    recent_val  = cum_val[cum_val.index >= cutoff_60d]

    # Require at least 2 points to fit; otherwise skip
    if (recent_proc.size >= 2) and (recent_val.size >= 2):
        days_proc_60 = (recent_proc.index - obs_start).days
        counts_proc_60 = recent_proc.values

        first_day_60d_ago = days_proc_60[0]

        days_val_60 = (recent_val.index - obs_start).days
        counts_val_60 = recent_val.values

        slope_proc_60, intercept_proc_60 = np.polyfit(days_proc_60, counts_proc_60, 1)
        slope_val_60,  intercept_val_60  = np.polyfit(days_val_60,  counts_val_60,  1)

        if slope_proc_60 != slope_val_60:
            x_int_60 = (intercept_val_60 - intercept_proc_60) / (slope_proc_60 - slope_val_60)
            days_left_60 = x_int_60 - days_proc_obs[-1]
        else:
            x_int_60 = np.nan
            days_left_60 = np.nan

        # Extrapolate dashed 60-day trend lines
        x_ext_60 = np.arange(first_day_60d_ago, int(np.ceil(x_int_60)) + 1) if np.isfinite(x_int_60) else np.arange(first_day_60d_ago, max(days_proc_obs.max(), days_val.max()) + 1)

        # show slope over last 60 days
        x_ext_proc_60 = x_ext_60[x_ext_60 >= first_day_60d_ago]
        y_ext_proc_60 = slope_proc_60 * x_ext_proc_60 + intercept_proc_60
        y_ext_val_60  = slope_val_60  * x_ext_proc_60        + intercept_val_60

        plt.plot(x_ext_proc_60, y_ext_proc_60, linestyle='--', label='Proc trend (60d)')
        plt.plot(x_ext_60,      y_ext_val_60,  linestyle='--', label='Val trend (60d)')
    else:
        x_int_60 = np.nan
        days_left_60 = np.nan

    # --- Annotations ---
    txt_full = f"Days until processing catches up with validated observations: {days_left_full:.1f}"
    ax.text(0.05, 0.95, txt_full, transform=ax.transAxes, va='top')

    txt_60 = f"Using last 60 days: {days_left_60:.1f} days"
    ax.text(0.05, 0.90, txt_60, transform=ax.transAxes, va='top')

    # --- Smarter x-axis locator & limits ---
    xmin = -30
    # include all relevant candidates: observed maxima and both intersections (if finite)
    candidates = [days_proc_obs.max(), days_val.max()]
    if np.isfinite(x_int_full):
        candidates.append(x_int_full)
    if np.isfinite(x_int_60):
        candidates.append(x_int_60)

    xmax = int(np.ceil(max(candidates))) if len(candidates) > 0 else 0
    xmax = max(xmax, 0)  # ensure non-negative right bound

    ax.set_xlim(xmin, xmax)

    # 20 major intervals from -30 to xmax
    n_intervals = 20
    step = (xmax - xmin) / n_intervals if n_intervals > 0 else 1
    # Guard against zero/negative step
    step = step if step > 0 else 1
    # round to nearest 10
    step = np.round(step/10, decimals=0)*10
    ax.xaxis.set_major_locator(ticker.MultipleLocator(step))

    ax.set_xlabel("Days since observing start")
    ax.set_ylabel("Cumulative count")
    ax.legend()


    plt.title(f'Fields Processed & Validated vs Days Since Observing Start ({obs_start:%Y-%m-%d})')
    plt.xlabel('Days Since Observing Start')
    plt.ylabel('Cumulative Fields')
    plt.legend(loc='center left', ncol=3)
    plt.tight_layout()
    plt.grid()
    plt.savefig('./plots/processed_validated_vs_days_since_observing_start.png')
    plt.show()
    plt.close()

def launch_collate_job():
    """
    Launches the collate job for the 1D pipeline. Once per day
    """
    #from skaha.session import Session
    from canfar.sessions import Session
    session = Session()

    # e.g. for band 1
    basedir = "/arc/projects/CIRADA/polarimetry/pipeline_runs/partial_tiles/943MHz/"
    # Template bash script to run
    args = f"/arc/projects/CIRADA/polarimetry/software/POSSUMutils/cirada_software/collate_1Dpipeline_PartialTiles.sh {basedir}"

    print("Launching collate job")
    print(f"Command: bash {args}")

    run_name = "collate"
    image = "images.canfar.net/cirada/possumpipelineprefect-3.12:v1.11.0" # v1.12.1 has astropy issue https://github.com/astropy/astropy/issues/17497
    # good default values
    cores = 4
    # ram will have to grow as catalogue grows...
    ram = 56 # Check allowed values at canfar.net/science-portal

    session_id = session.create(
        name=run_name.replace('_', '-'),  # Prevent Error 400: name can only contain alpha-numeric chars and '-'
        image=image,
        cores=cores,
        ram=ram,
        kind="headless",
        cmd="bash",
        args=args,
        replicas=1,
        env={},
    )

    print("Check sessions at https://ws-uv.canfar.net/skaha/v0/session")
    print(f"Check logs at https://ws-uv.canfar.net/skaha/v0/session/{session_id[0]}?view=logs")

if __name__ == "__main__":
    # Update the POSSUM Pipeline Status spreadsheet as well. A complete field is being processed!
    Google_API_token = "/home/erik/.ssh/psm_gspread_token.json"
    # on p1, token for accessing Erik's google sheets 
    # consider chmod 600 <file> to prevent access
    # check for each row if it is present exactly once, irrespetive of the number of sources
    Google_API_token_psmval = "/home/erik/.ssh/neural-networks--1524580309831-c5c723e2468e.json"

    parser = argparse.ArgumentParser(description="Update Partial Tile Google Sheet")
    # parser.add_argument("band", choices=["943MHz", "1367MHz"], help="The frequency band of the tile")
    parser.add_argument("--psm_api_token", type=str, default=Google_API_token, help="Path to POSSUM status sheet Google API token JSON file")
    parser.add_argument("--psm_val_api_token", type=str, default=Google_API_token_psmval, help="Path to POSSUM validation sheet sheet Google API token JSON file")
    
    args = parser.parse_args()
    band = "943MHz" # hardcode for now
<<<<<<< HEAD
    
    # load env for google spreadsheet constants
    load_dotenv(dotenv_path='../automation/config.env')
    # Update the POSSUM Pipeline Status spreadsheet as well. A complete field is being processed!
    Google_API_token = os.getenv('POSSUM_STATUS_SHEET')
    # put the status as PartialTiles - Running
=======
    # band = args.band
    Google_API_token = args.psm_api_token
    Google_API_token_psmval = args.psm_val_api_token
>>>>>>> 5f96c7d7
    

    ready_table, full_table = get_ready_fields(band)

    print(f"Found {len(ready_table)} fields ready for single SB partial tile pipeline processing in band {band}")
    
    # If the plot hasnt been updated in a day, re-run the plot
    local_file = "./plots/1D_pipeline_progress_cumulative.png"
    if not os.path.exists(local_file):
        print("Creating 1D pipeline progress plot")
        create_progress_plot(full_table)
        print("Collating all the 1D pipeline outputs")
        launch_collate_job()        
    else:
        file_mod_time = os.path.getmtime(local_file)
        if (time.time() - file_mod_time) > 86400:  # 86400 seconds = 1 day
            print("Updating 1D pipeline progress plot")
            create_progress_plot(full_table)
            print("Collating all the 1D pipeline outputs")
            launch_collate_job()

    # Loop over each row in the returned table to launch the pipeline command.
    # The 'fieldname' is taken from the column "name" with "EMU_" stripped if present.
    # The SBID is taken from the column "sbid".
    for row in ready_table:
        fieldname = row["name"]
        if fieldname.startswith("EMU_"):
            fieldname = fieldname[len("EMU_"):]
        SBID = row["sbid"]
        # Launch the job that downloads the tiles and populates Erik's google sheet
        launch_pipeline_command(fieldname, SBID)
        
        ## NOTE: actually better to do in the launched script
        # # update the status in Cameron's spreadsheet
        # status_to_put = "PartialTiles - Running"
        # update_status_spreadsheet(fieldname, SBID, band, Google_API_token, status_to_put, 'single_SB_1D_pipeline')
    
        break # only do one every time the script is called<|MERGE_RESOLUTION|>--- conflicted
+++ resolved
@@ -1,11 +1,8 @@
 #!/usr/bin/env python
 import sys
 import os
-<<<<<<< HEAD
 from dotenv import load_dotenv
-=======
 import argparse
->>>>>>> 5f96c7d7
 import gspread
 import numpy as np
 import subprocess
@@ -40,11 +37,8 @@
     The worksheet is selected based on the band:
         '1' if band == '943MHz', otherwise '2'.
     """
-<<<<<<< HEAD
     # POSSUM Status Monitor
     Google_API_token = os.getenv('POSSUM_STATUS_TOKEN')
-=======
->>>>>>> 5f96c7d7
     # Authenticate and grab the spreadsheet
     gc = gspread.service_account(filename=Google_API_token)
     ps = gc.open_by_url(os.getenv('POSSUM_STATUS_SHEET'))
@@ -72,52 +66,6 @@
     print(f"Executing command: {command}")
     subprocess.run(command, shell=True, check=True)
 
-<<<<<<< HEAD
-=======
-def check_validation_sheet_integrity(band_number=1, verbose=False):
-    """
-    Check if each field+sbid+tile combination is present in the sheet exactly once. 
-    This should be the case, but sometimes I have seen identical rows with different 'number_sources'
-     
-    """
-    # grab google sheet POSSUM validation
-
-
-    # Authenticate and grab the spreadsheet
-    gc = gspread.service_account(filename=Google_API_token_psmval)
-    # "POSSUM Pipeline Validation" sheet (maintained by Erik)
-    ps = gc.open_by_url('https://docs.google.com/spreadsheets/d/1_88omfcwplz0dTMnXpCj27x-WSZaSmR-TEsYFmBD43k')
-
-    # Select the worksheet for the given band number
-    tile_sheet = ps.worksheet(f'Partial Tile Pipeline - regions - Band {band_number}')
-    tile_data = tile_sheet.get_all_values()
-    column_names = tile_data[0]
-    tile_table = at.Table(np.array(tile_data)[1:], names=column_names)
-
-    sheet_is_ok = True
-    for i, row in enumerate(tile_table):
-        field_name, sbid, tile1, tile2, tile3, tile4, region_type, num_sources, pstatus, vstatus = row
-        mask = (tile_table['field_name'] == field_name) & (tile_table['sbid'] == sbid) & \
-                (tile_table['tile1'] == tile1) & (tile_table['tile2'] == tile2) & \
-                (tile_table['tile3'] == tile3) & (tile_table['tile4'] == tile4) & \
-                (tile_table['type'] == region_type) # & (tile_table['number_sources'] == num_sources)
-        
-        if np.sum(mask) == 1:
-            continue
-        elif np.sum(mask) == 0:
-            print(f"row index={i} not found in google sheet") # shouldnt happpen
-            sheet_is_ok = False
-        else:
-            print(f"Found row index={i} multiple times in Google Sheet. In location (index) {np.where(mask)[0]}")
-            sheet_is_ok = False
-            # raise ValueError(f"Somehow found this row multiple times in Google Sheet, check rows {np.where(mask)[0]}")
-    
-    if sheet_is_ok:
-        print("Google Sheet is OK. No duplicate rows found.")
-    else:
-        print("Google Sheet is NOT OK. Duplicate rows found.")
-
->>>>>>> 5f96c7d7
 def extract_date(entry):
     # Remove extra whitespace
     entry = entry.strip()
@@ -421,23 +369,18 @@
 
     parser = argparse.ArgumentParser(description="Update Partial Tile Google Sheet")
     # parser.add_argument("band", choices=["943MHz", "1367MHz"], help="The frequency band of the tile")
+    ### DEPRECATED
     parser.add_argument("--psm_api_token", type=str, default=Google_API_token, help="Path to POSSUM status sheet Google API token JSON file")
     parser.add_argument("--psm_val_api_token", type=str, default=Google_API_token_psmval, help="Path to POSSUM validation sheet sheet Google API token JSON file")
     
     args = parser.parse_args()
     band = "943MHz" # hardcode for now
-<<<<<<< HEAD
     
     # load env for google spreadsheet constants
     load_dotenv(dotenv_path='../automation/config.env')
     # Update the POSSUM Pipeline Status spreadsheet as well. A complete field is being processed!
     Google_API_token = os.getenv('POSSUM_STATUS_SHEET')
     # put the status as PartialTiles - Running
-=======
-    # band = args.band
-    Google_API_token = args.psm_api_token
-    Google_API_token_psmval = args.psm_val_api_token
->>>>>>> 5f96c7d7
     
 
     ready_table, full_table = get_ready_fields(band)
