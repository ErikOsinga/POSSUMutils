"""
Database query functions for interacting with the ausSRC database.
"""

import os
import psycopg2
from astropy.table import Table
from dotenv import load_dotenv


def rows_to_table(rows, colnames=None):
    """
    Convert a list of row tuples and column names into an astropy Table.
    """
    if not rows:
        # Empty table, but we might still know the column names
        return Table(names=colnames or [])

    if colnames is None:
        ncols = len(rows[0])
        colnames = [f"col{i}" for i in range(ncols)]

    return Table(rows=rows, names=colnames)


def get_database_connection(
    test: bool, database_config_path: str = "automation/config.env"
):
    """
    Initiate a database connection.
    Args:
    - test: True if this should connect to the test database set up in test.env
    """
    conn_params = get_database_parameters(test, database_config_path)
    return psycopg2.connect(**conn_params)


def get_database_parameters(
    test=False, database_config_path: str = "automation/config.env"
):
    """
    Get database parameters from env file (test.env for test, config.env otherwise)
    """
    test_db_name = 'possum_test'
    if test:
<<<<<<< HEAD
        load_dotenv(dotenv_path='automation/unit_tests/test.env')
        # Check that we're not accidentally connecting to prod DB in test mode
        if (test_db_name != os.getenv('TEST_DATABASE_NAME')):
            raise ConnectionError("""Please make sure your test database is named possum_test!
                        This is to avoid accidentally using real prod database in tests.""")
        return {
            'dbname': os.getenv('TEST_DATABASE_NAME'),
            'user': os.getenv('TEST_DATABASE_USER'),
            'password': os.getenv('TEST_DATABASE_PASSWORD'),
            'host': os.getenv('TEST_DATABASE_HOST'),
            'port': os.getenv('TEST_DATABASE_PORT')
        }
=======
        load_dotenv(dotenv_path="automation/unit_tests/test.env")
>>>>>>> e0d14e98
    else:
        print(f"Attempting to load database config from {database_config_path}")

        if "test" in database_config_path.lower():
            raise ValueError(
                "Database config path should not point to a test environment when test=False"
            )

        if not os.path.exists(database_config_path):
            raise FileNotFoundError(
                f"Database config file not found at {database_config_path}. Current working directory: {os.getcwd()}"
            )

        # Get database connection details from config.env file
        load_dotenv(dotenv_path=database_config_path)
<<<<<<< HEAD
        return {
            'dbname': os.getenv('POSSUM_DATABASE_NAME'),
            'user': os.getenv('POSSUM_DATABASE_USER'),
            'password': os.getenv('POSSUM_DATABASE_PASSWORD'),
            'host': os.getenv('POSSUM_DATABASE_HOST'),
            'port': os.getenv('POSSUM_DATABASE_PORT')
=======

    return {
        "dbname": os.getenv("DATABASE_NAME"),
        "user": os.getenv("DATABASE_USER"),
        "password": os.getenv("DATABASE_PASSWORD"),
        "host": os.getenv("DATABASE_HOST"),
        "port": os.getenv("DATABASE_PORT"),
>>>>>>> e0d14e98
    }


def execute_update_query(query, conn, params=None, verbose=False):
    """
    Execute an update SQL query and return the number of rows affected.

    Args:
    query (str): The SQL query to execute.
    params (tuple): Optional parameters for the SQL query.

    Returns:
    list: The number of rows affected.
    """
    rows_affected = 0
    try:
        with conn.cursor() as cursor:
            # Execute the query
            if verbose:
                print(f"Executing database query: {query}")
                if params:
                    print(f"With parameters: {params}")
            cursor.execute(query, params)
            conn.commit()
            rows_affected = cursor.rowcount
            if verbose:
                print(f"{rows_affected} rows affected.")
    except Exception as e:
        print(f"An error occurred: {e}")
        raise
    return rows_affected


def execute_query(
    query, database_connection, params=None, verbose=False, return_colnames=False
):
    """
    Execute a SQL query and return the results.

    Args:
        query (str): The SQL query to execute.
        database_connection: An open DB-API 2.0 connection.
        params (tuple): Optional parameters for the SQL query.
        verbose (bool): If True, print the query before executing.
        return_colnames (bool): If True, also return the column names.

    Returns:
        list or (list, list): The results of the query, and optionally
        a list of column names.
    """
    results = []
    colnames = []
    try:
        with database_connection.cursor() as cursor:
            if verbose:
                if params:
                    print(f"Executing database query: {query} with {params}")
                else:
                    print(f"Executing database query: {query}")

            cursor.execute(query, params)

            if cursor.description is not None:
                colnames = [desc[0] for desc in cursor.description]
                results = cursor.fetchall()
    except Exception as e:
        print(f"An error occurred: {e}")
        raise

    if return_colnames:
        return results, colnames
    return results


def update_3d_pipeline_table(tile_number, band_number, status, column_name, conn):
    """
    Update the 'tile_state_band{band_number}' table with given column name.
    Possible values for '3d_pipeline_ingest':
        - Ingested
        - IngestFailed
        _ IngestRunning
    Possible values for '3d_pipeline_val':
        - Running (Job has been submitted and is currently running)
        - Failed (Job failed to run)
        - WaitingForValidation (Job has finished running successfully, waiting for human validation)
        - Good/Bad (Currently has to be manually set after human validation)
    Possible values for '3d_pipeline':
        - A timestamp when the job has completed.

    Args:
    tile_number (str): The tile number to update.
    band_number (str): 1 or 2
    status (str): The status to set in the respective column.
    column_name (str) : The column to set.
    conn: Database connection

    Return: 0 if tile was not found, 1 if successful
    """
    # validate params
    validate_band_number(band_number)
    if column_name not in (
        "3d_pipeline",
        "3d_pipeline_val",
        "3d_pipeline_ingest",
        "3d_val_link",
    ):
        raise ValueError(
            f"Updating {column_name} in possum.tile_state_band{band_number} is not allowed!"
        )

    print(
        f"Updating POSSUM tile database table for band{band_number} with {column_name} to {status}"
    )
    query = f"""
        UPDATE possum.tile_state_band{band_number}
        SET "{column_name}" = %s -- status
        WHERE tile = %s; -- tile_number
    """
    return execute_update_query(query, conn, (status, tile_number))


def update_1d_pipeline_table(field_name, band_number, status, column_name, conn):
    """
    Update the single_1d_pipeline_validation{band_number} column in the observation table.
    This is to the equivalent to POSSUM pipeline status sheet: Survey Fields - Band {band_number}

    Args:
    field_name       : observation.field_name
    band_number      : '1' or '2'
    status (str): The status to set in the 'status_column' column.
    column_name.     : The column to set

    """
    validate_band_number(band_number)
    if column_name.lower() not in ("1d_pipeline_validation", "single_sb_1d_pipeline"):
        raise ValueError(
            f"Not allowed to update {column_name} in observation_state_band{band_number}!"
        )
    print(
        f"Updating POSSUM observation_state_band{band_number} table with {column_name} status"
    )
    query = f"""
        INSERT INTO possum.observation_state_band{band_number}
        (name, "{column_name}")
        VALUES (%s,%s) -- field_name, status
        ON CONFLICT (name) DO UPDATE
        SET "{column_name}" = %s; -- status
    """
    return execute_update_query(query, conn, (field_name, status, status))


def find_boundary_issues(sbid, observation, band_number, conn):
    """
    Check if there are any entries in partial_tile_1d_pipeline for the given sbid and observation
    where type indicates it crosses a projection boundary.
    This is to identify potential issues with tiles that cross projection boundaries.
    """
    print(
        f"Checking for projection boundary issues for SBID: {sbid}, Observation: {observation}"
    )
    query = f"""
        SELECT EXISTS (
            SELECT 1
            FROM possum.partial_tile_1d_pipeline_band{band_number}
            WHERE observation = %s AND LOWER(type) like '%%crosses projection boundary%%'
        ) AS match_found;
    """
    results = execute_query(query, conn, (observation,))
    issues_found = results[0][0]
    if issues_found is True:
        print("Boundary issues found.")
    else:
        print("No boundary issues found.")
    return issues_found


def validate_band_number(band_number):
    """
    Making sure band number is valid
    """
    if str(band_number) not in ["1", "2"]:
        raise ValueError("band_number must be either 1 or 2")


def get_tiles_for_pipeline_run(conn, band_number):
    """
    Get a list of tile numbers that should be ready to be processed by the 3D pipeline

    In the database, this is when:
    tile_state_band.cube_state = 'COMPLETED' and tile.3d_pipeline_val = [null]

    In POSSUM pipeline status sheet, this is the equivalent of:
    'aus_src' column is not empty and '3d_pipeline' column is empty for the given band number.

    Args:
    band_number (int): The band number (1 or 2) to check.

    Returns:
    list: A list of tile numbers that satisfy the conditions.
    """
    validate_band_number(band_number)
    print(
        f"Fetching tiles ready for 3D pipeline run for band {band_number} from the database."
    )
    query = f"""
        SELECT tile FROM possum.tile_state_band{band_number}
        WHERE UPPER(cube_state) = 'COMPLETED'
        AND UPPER(mfs_state) = 'COMPLETED'
        AND ("3d_pipeline_val" IS NULL OR TRIM("3d_pipeline_val") = '')
    """
    return execute_query(query, conn)


def get_tiles_for_ingest(band_number, conn):
    """
    Get a list of 3D pipeline tile numbers that should be ready to be ingested.
    i.e. tile_state_band1.'3d_pipeline_val' = 'Good' and
    tile_state_band1.'3d_pipeline_ingest' is NULL

    Args:
    band_number (int): The band number (1 or 2) to check.

    Returns:
    list: A list of tile numbers that satisfy the conditions.
    """
    validate_band_number(band_number)
    print(
        f"Fetching tiles ready for 3D pipeline run for band {band_number} from the database."
    )
    query = f"""
        SELECT DISTINCT tile
        FROM possum.tile_state_band{band_number} tile_3d
        WHERE LOWER(tile_3d."3d_pipeline_val") = 'good' AND
        (tile_3d."3d_pipeline_ingest" IS NULL OR
        TRIM(tile_3d."3d_pipeline_ingest") = '')
        ORDER BY tile
    """
    results = execute_query(query, conn)
    # flatten tile ids into an array
    return [row[0] for row in results]


def update_partial_tile_1d_pipeline_status(
    field_name, tile_numbers, band_number, status, conn
):
    """
    Update 1d_pipeline in partial_tile_1d_pipeline_band{band_number} table for a set of tiles.
    This replaces the 1d_pipeline column in the POSSUM pipeline validation Google sheet:
    Partial Tile Pipeline - regions - Band {band_number}

    Args:
    field_name (str): The field ID with 'EMU_' or 'WALLABY_' prefix.
    tile_numbers (tuple): The tile numbers to update.
    band_number: '1' or '2'
    status (str): The new validation status to set.
    """
    print(
        f"Updating POSSUM partial_tile_1d_pipeline_band{band_number}.1d_pipeline in the database"
    )
    t1, t2, t3, t4 = tile_numbers
    query = f"""
        UPDATE possum.partial_tile_1d_pipeline_band{band_number}
        SET "1d_pipeline" = %s -- status
        WHERE observation = %s -- field_name
    """
    args = (status, field_name)
    # Check for NULLS in tile numbers and make sure the query says IS NULL and not = NULL so it works
    for i, tile in enumerate([t1, t2, t3, t4], start=1):
        if tile is None or tile.strip() == "":  # If tile is None, use IS NULL
            # put condition on newline
            query += f"\n AND tile{i} IS NULL"
        else:  # Otherwise, use equality
            # put condition on newline, careful with the commenting!
            query += f"\n AND tile{i} = %s -- tile"
            args = args + (tile,)

    row_num = execute_update_query(query, conn, args)
    if row_num == 1:
        print(
            f"Updated row with tiles {tile_numbers} status to {status} in '1d_pipeline' column."
        )
    if row_num == 0:
        print(
            f"No matching row found to update for field {field_name} with tiles {tile_numbers}."
        )
        raise ValueError(
            f"Field {field_name} with tiles {tile_numbers} not found in the database d."
        )
    if row_num > 1:
        print(
            f"Warning: Multiple ({row_num}) rows updated for field {field_name} with tiles {tile_numbers}."
        )
        raise ValueError(
            f"Multiple ({row_num}) rows updated for field {field_name} with tiles {tile_numbers}."
        )


def get_partial_tiles_for_1d_pipeline_run(band_number, conn):
    """
    Get a list of partial tiles that should be ready to be processed by the 1D pipeline
    In the database, this is when:
    partial_tile_1d_pipeline_band{band_number}.sbid is not NULL, number_sources is not NULL,
    and 1d_pipeline is NULL

    Args:
    band_number (int): The band number (1 or 2) to check.

    Returns:
    list: A list of tuples containing (field_ID, sbid, (tile1, tile2, tile3, tile4))
    that satisfy the conditions.
    """
    validate_band_number(band_number)
    print(f"""Fetching partial tiles ready for 1D pipeline run for band {band_number}
          from the database.""")
    query = f"""
        SELECT pt.observation, ob.sbid, pt.tile1, pt.tile2, pt.tile3, pt.tile4
        FROM possum.partial_tile_1d_pipeline_band{band_number} pt,
        possum.observation ob
        WHERE ob.sbid IS NOT NULL AND TRIM(ob.sbid) != ''
          AND ob.name = pt.observation
          AND pt.number_sources IS NOT NULL
          AND (pt."1d_pipeline" IS NULL or TRIM(pt."1d_pipeline") = '')
        ORDER BY id;
    """
    # added order by id to have consistent ordering for tests
    return execute_query(query, conn)


def get_observations_with_complete_partial_tiles(band_number, conn):
    """
    For each observation, check if all '1d_pipeline' is "Completed" and '1d_pipeline_validation' is empty
    Return rows of: (observation, sbid, all_complete)
    for which all_complete is True if all partial tiles for that observation and sbid
    have '1d_pipeline' marked as "Completed" and '1d_pipeline_validation' for the observation is NULL
    """
    sql = f"""
        SELECT pt.observation, ob1.sbid,
        CASE
            WHEN EXISTS (
                SELECT 1
                FROM possum.partial_tile_1d_pipeline_band{band_number} pt2
                WHERE pt2.observation = pt.observation
                AND (LOWER(pt2."1d_pipeline") != 'completed' OR pt2."1d_pipeline" IS NULL)
                ) THEN false
            WHEN (ob."1d_pipeline_validation" IS NULL OR TRIM(ob."1d_pipeline_validation") = '') AND LOWER(pt."1d_pipeline") = 'completed'
                THEN true
            ELSE
                false
        END AS all_complete
        FROM possum.partial_tile_1d_pipeline_band{band_number} pt, possum.observation_state_band{band_number} ob, possum.observation as ob1
        WHERE ob.name = pt.observation and ob1.name = ob.name
        GROUP BY pt.observation, ob1.sbid, ob."1d_pipeline_validation", pt."1d_pipeline";
    """
    return execute_query(sql, conn)


def get_observations_non_edge_rows(band_number, conn):
    """
    For each observation, check if all '1d_pipeline' is "Completed" and 1d_pipeline_validation' is empty,
    except if any partial tile type is an edge case (includes "crosses projection boundary").
    Return rows of: (observation, sbid, non_edge_complete)
    for which non_edge_complete is True if all partial tiles for that observation and sbid
    have '1d_pipeline' marked as "Completed" and '1d_pipeline_validation' for the observation is NULL
    disregarding those that have "crosses projection boundary" in its type.
    """
    sql = f"""
    SELECT
        ob.name AS observation,
        ob.sbid,
        CASE
            WHEN
                -- Observation-level validation must be empty
                (obs."1d_pipeline_validation" IS NULL
                OR TRIM(obs."1d_pipeline_validation") = '')

                -- And there must be NO NON-boundary-crossing tile that is not completed
                -- i.e. all non-boundary-crossing tiles must be completed
                -- important to test for IS NULL because != 'completed' does not catch NULLs
                AND NOT EXISTS (
                    SELECT 1
                    FROM possum.partial_tile_1d_pipeline_band{band_number} pt2
                    WHERE pt2.observation = ob.name
                    AND LOWER(pt2.type) NOT LIKE '%crosses projection boundary%'
                    AND (LOWER(pt2."1d_pipeline") != 'completed' OR pt2."1d_pipeline" IS NULL)
                )

                -- And there must be at least one relevant tile at all
                -- otherwise, all complete would be true for observations not yet in the partial_tile_1d_pipeline_band table
                AND EXISTS (
                    SELECT 1
                    FROM possum.partial_tile_1d_pipeline_band{band_number} pt3
                    WHERE pt3.observation = ob.name
                    AND LOWER(pt3.type) NOT LIKE '%crosses projection boundary%'
                )
            THEN true
            ELSE false
        END AS all_complete
    FROM possum.observation ob
    JOIN possum.observation_state_band{band_number} obs
        ON obs.name = ob.name
    ORDER BY ob.sbid;
    """
    return execute_query(sql, conn)


#### TEST METHODS ###


def get_3d_tile_data(tile_id, band_number, conn):
    """
    Utility method to get 3d tile information (useful for tests)
    Args:
    - tile_id: tile number
    - band_number: 1 or 2
    """
    if tile_id is None:
        sql = f"""SELECT tile, "3d_pipeline_val", "3d_val_link", "3d_pipeline_ingest", "3d_pipeline", "cube_state"
                FROM possum.tile_state_band{band_number}"""
        return execute_query(sql, conn)

    else:
        sql = f"""SELECT tile, "3d_pipeline_val", "3d_val_link", "3d_pipeline_ingest", "3d_pipeline", "cube_state"
                from possum.tile_state_band{band_number} WHERE tile = %s"""
        return execute_query(sql, conn, (tile_id,))


def get_1d_pipeline_validation_status(field_name, band_number, conn):
    """
    Handy method to get 1d_pipeline_validation status (useful for tests):
    """
    sql = f"""
        SELECT "1d_pipeline_validation" FROM possum.observation_state_band{band_number}
        WHERE name = %s;
        """
    return execute_query(sql, conn, (field_name,))


def get_single_sb_1d_pipeline_status(field_name, band_number, conn):
    """
    Handy method to get single_sb_1d_pipeline status (useful for tests):
    """
    sql = f"""
        SELECT single_sb_1d_pipeline FROM possum.observation_state_band{band_number}
        WHERE name = %s;
        """
    return execute_query(sql, conn, (field_name,))


def get_1d_pipeline_status(field_name, tilenumbers, band_number, conn):
    """
    Handy method to get 1d_pipeline status (useful for tests):
    """
    sql = f"""
        SELECT "1d_pipeline" FROM possum.partial_tile_1d_pipeline_band{band_number}
        WHERE observation = %s
        """
    # Check for NULLS in tile numbers and make sure the query says IS NULL and not = NULL so it works
    for i, tile in enumerate(tilenumbers, start=1):
        if tile is None or tile.strip() == "":  # If tile is None, use IS NULL
            sql += f" AND tile{i} IS NULL"
        else:  # Otherwise, use equality
            sql += f" AND tile{i} = '{tile}'"

    return execute_query(sql, conn, (field_name,))


def get_fields_ready_single_SB_pipeline(band_number, conn) -> Table:
    """
    Get fields that are ready for 1D Partial Tile pipeline processing:
    i.e. single_sb_1d_pipeline is NULL/empty and cube_state = 'COMPLETED'

    returns a table with columns ["name", "sbid"]
    """
    sql = f"""
    SELECT name, sbid FROM possum.observation_state_band{band_number}
    WHERE ("single_sb_1d_pipeline" IS NULL or "single_sb_1d_pipeline" = '')
    AND UPPER("cube_state") = 'COMPLETED';
    """
    rows, colnames = execute_query(sql, conn, return_colnames=True)
    return rows_to_table(rows, colnames=colnames)


def get_full_table_single_SB_pipeline(band_number, conn, as_table=True) -> list | Table:
    """
    Get single_sb_1d_pipeline status as either raw rows or an astropy Table.
    """
    sql = f"""
        SELECT * FROM possum.observation_state_band{band_number}
    """
    rows, colnames = execute_query(sql, conn, return_colnames=True)

    if as_table:
        return rows_to_table(rows, colnames=colnames)
    return rows<|MERGE_RESOLUTION|>--- conflicted
+++ resolved
@@ -43,7 +43,6 @@
     """
     test_db_name = 'possum_test'
     if test:
-<<<<<<< HEAD
         load_dotenv(dotenv_path='automation/unit_tests/test.env')
         # Check that we're not accidentally connecting to prod DB in test mode
         if (test_db_name != os.getenv('TEST_DATABASE_NAME')):
@@ -56,9 +55,6 @@
             'host': os.getenv('TEST_DATABASE_HOST'),
             'port': os.getenv('TEST_DATABASE_PORT')
         }
-=======
-        load_dotenv(dotenv_path="automation/unit_tests/test.env")
->>>>>>> e0d14e98
     else:
         print(f"Attempting to load database config from {database_config_path}")
 
@@ -74,22 +70,12 @@
 
         # Get database connection details from config.env file
         load_dotenv(dotenv_path=database_config_path)
-<<<<<<< HEAD
         return {
             'dbname': os.getenv('POSSUM_DATABASE_NAME'),
             'user': os.getenv('POSSUM_DATABASE_USER'),
             'password': os.getenv('POSSUM_DATABASE_PASSWORD'),
             'host': os.getenv('POSSUM_DATABASE_HOST'),
             'port': os.getenv('POSSUM_DATABASE_PORT')
-=======
-
-    return {
-        "dbname": os.getenv("DATABASE_NAME"),
-        "user": os.getenv("DATABASE_USER"),
-        "password": os.getenv("DATABASE_PASSWORD"),
-        "host": os.getenv("DATABASE_HOST"),
-        "port": os.getenv("DATABASE_PORT"),
->>>>>>> e0d14e98
     }
 
 
